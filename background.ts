--- conflicted
+++ resolved
@@ -932,7 +932,6 @@
     await k8smanager.stop();
     Electron.app.quit();
   }
-<<<<<<< HEAD
 
   getTransientSettings() {
     return jsonStringifyWithWhiteSpace(TransientSettings.value);
@@ -957,7 +956,6 @@
       return ['No changes necessary', ''];
     })());
   }
-=======
 }
 
 /**
@@ -985,5 +983,4 @@
   }
 
   return isRoot;
->>>>>>> 69dedca7
 }