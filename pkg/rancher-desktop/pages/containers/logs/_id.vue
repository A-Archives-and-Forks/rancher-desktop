<template>
  <div class="container-logs">
    <div
      class="container-info"
      data-testid="container-info"
    >
      <span
        class="container-name"
        data-testid="container-name"
      >{{ containerName }}</span>
      <badge-state
        :color="isContainerRunning ? 'bg-success' : 'bg-darker'"
        :label="containerState"
        data-testid="container-state"
      />
    </div>

    <div
      class="search-widget"
      data-testid="search-widget"
    >
      <i
        aria-hidden="true"
        class="icon icon-search search-icon"
      />
      <input
        ref="searchInput"
        v-model="searchTerm"
        aria-label="Search in logs"
        class="search-input"
        data-testid="search-input"
        placeholder="Search logs..."
        type="search"
        @input="performSearch"
        @keydown="handleSearchKeydown"
      >
      <button
        :disabled="!searchTerm"
        aria-label="Previous match"
        class="search-btn role-tertiary"
        data-testid="search-prev-btn"
        title="Previous match"
        @click="searchPrevious"
      >
        <i
          aria-hidden="true"
          class="icon icon-chevron-up"
        />
      </button>
      <button
        :disabled="!searchTerm"
        aria-label="Next match"
        class="search-btn role-tertiary"
        data-testid="search-next-btn"
        title="Next match"
        @click="searchNext"
      >
        <i
          aria-hidden="true"
          class="icon icon-chevron-down"
        />
      </button>
      <button
        :disabled="!searchTerm"
        aria-label="Clear search"
        class="search-close-btn role-tertiary"
        data-testid="search-clear-btn"
        title="Clear search"
        @click="clearSearch"
      >
        <i
          aria-hidden="true"
          class="icon icon-x"
        />
      </button>
    </div>

    <loading-indicator
<<<<<<< HEAD
        v-if="isLoading || waitingForInitialLogs"
        class="content-state"
        data-testid="loading-indicator"
=======
      v-if="isLoading"
      class="content-state"
      data-testid="loading-indicator"
>>>>>>> b45e3e8a
    >
      {{ t('containers.logs.loading') }}
    </loading-indicator>

    <banner
<<<<<<< HEAD
        v-if="error && !waitingForInitialLogs"
        class="content-state"
        color="error"
        data-testid="error-message"
=======
      v-else-if="error"
      class="content-state"
      color="error"
      data-testid="error-message"
>>>>>>> b45e3e8a
    >
      <span class="icon icon-info-circle icon-lg" />
      {{ error }}
    </banner>

    <div
<<<<<<< HEAD
        v-if="!isLoading"
        ref="terminalContainer"
        :class="['terminal-container', { 'terminal-hidden': waitingForInitialLogs }]"
        data-testid="terminal"
=======
      v-else
      ref="terminalContainer"
      class="terminal-container"
      data-testid="terminal"
>>>>>>> b45e3e8a
    />
  </div>
</template>

<script>
import { BadgeState, Banner } from '@rancher/components';
import { FitAddon } from '@xterm/addon-fit';
import { SearchAddon } from '@xterm/addon-search';
import { WebLinksAddon } from '@xterm/addon-web-links';
import { Terminal } from '@xterm/xterm';
import { defineComponent } from 'vue';
import { mapGetters } from 'vuex';

import LoadingIndicator from '@pkg/components/LoadingIndicator.vue';
import { ContainerEngine } from '@pkg/config/settings';
import { ipcRenderer } from '@pkg/utils/ipcRenderer';

export default defineComponent({
  name:       'ContainerLogs',
  title:      'Container Logs',
  components: {
    BadgeState,
    Banner,
    LoadingIndicator,
  },
  data() {
    return {
      settings:               undefined,
      ddClient:               null,
      isLoading:              true,
      error:                  null,
      containerName:          '',
      containerState:         '',
      isContainerRunning:     false,
      terminal:               null,
      fitAddon:               null,
      searchAddon:            null,
      streamProcess:          null,
      searchTerm:             '',
      resizeHandler:          null,
      reconnectAttempts:      0,
      maxReconnectAttempts:   5,
      searchDebounceTimer:    null,
      containerCheckInterval: null,
      /** Controls terminal visibility - true hides terminal until logs arrive to prevent fast scroll */
      waitingForInitialLogs: true,
      /** Timeout ID for 200ms delay before revealing terminal after initial logs */
      revealTimeout: null,
      /** Tracks if any log output has been received - used with fallback timer to ensure terminal reveals even without logs */
      hasReceivedLogs: false,
    };
  },
  computed: {
    ...mapGetters('k8sManager', { isK8sReady: 'isReady' }),
    containerId() {
      const id = this.$route.params.id;
      // Validate container ID format (alphanumeric + hyphens/underscores only)
      if (!id || !/^[a-zA-Z0-9_-]+$/.test(id)) {
        throw new Error('Invalid container ID format');
      }
      return id;
    },
    hasNamespaceSelected() {
      return this.settings?.containerEngine?.name === ContainerEngine.CONTAINERD && this.settings?.containers?.namespace;
    },
  },
  mounted() {
    this.$store.dispatch('page/setHeader', {
      title:       this.t('containers.logs.title'),
      description: '',
    });

    ipcRenderer.on('settings-read', this.onSettingsRead);

    ipcRenderer.send('settings-read');
    // Don't call initializeLogs here - wait for settings to load

    window.addEventListener('keydown', this.handleGlobalKeydown);
  },
  beforeUnmount() {
    this.stopStreaming();
    this.stopContainerChecking();
    this.terminal?.dispose();
    ipcRenderer.off('settings-read', this.onSettingsRead);
    window.removeEventListener('keydown', this.handleGlobalKeydown);
    if (this.resizeHandler) {
      window.removeEventListener('resize', this.resizeHandler);
    }
    if (this.searchDebounceTimer) {
      clearTimeout(this.searchDebounceTimer);
    }
    if (this.revealTimeout) {
      clearTimeout(this.revealTimeout);
    }
  },
  methods: {
    async onSettingsRead(event, settings) {
      this.settings = settings;
      await this.initializeLogs();
    },
    async initializeLogs() {
      if (window.ddClient && this.isK8sReady && this.settings) {
        this.ddClient = window.ddClient;
        await this.getContainerInfo();
        await this.startStreaming();
        this.startContainerChecking();
      }
    },
    async getContainerInfo() {
      try {
        const listOptions = {
          all:     true,
          filters: `id=${ this.containerId }`,
        };

        if (this.hasNamespaceSelected) {
          listOptions.namespace = this.hasNamespaceSelected;
        }

        const containers = await this.ddClient?.docker.listContainers(listOptions);
        const container = containers?.[0];

        if (container) {
          const name = Array.isArray(container.Names) ? container.Names[0] : container.Names.split(/\s+/)?.[0];
          this.containerName = name?.replace(/_[a-z0-9-]{36}_[0-9]+/, '') || container.Id.substring(0, 12);
          this.containerState = container.State || container.Status;
          this.isContainerRunning = container.State === 'running' || container.Status === 'Up';
        } else {
          this.containerName = this.containerId.substring(0, 12);
          this.containerState = 'unknown';
          this.isContainerRunning = false;
        }
      } catch (error) {
        console.error('Error getting container info:', error);
        this.containerName = this.containerId.substring(0, 12);
        this.containerState = 'unknown';
        this.isContainerRunning = false;
      }
    },
    async startStreaming() {
      try {
        this.error = null;
        this.waitingForInitialLogs = true;
        this.hasReceivedLogs = false;

        if (!this.terminal) {
          await this.initializeTerminal();
        }

        const streamOptions = {
          cwd:    '/',
          stream: {
            onOutput: (data) => {
              if (this.terminal && (data.stdout || data.stderr)) {
                const output = data.stdout || data.stderr;

                this.hasReceivedLogs = true;

                this.terminal.write(output);

                if (this.waitingForInitialLogs) {
                  if (this.revealTimeout) {
                    clearTimeout(this.revealTimeout);
                  }

                  this.revealTimeout = setTimeout(() => {
                    this.terminal.scrollToBottom();
                    this.waitingForInitialLogs = false;
                  }, 200);
                }
              }
            },
            onError: (error) => {
              console.error('Stream error:', error);
              this.handleStreamError(error);
            },
            onClose: (code) => {
              this.streamProcess = null;
              if (code !== 0 && this.isContainerRunning) {
                this.handleStreamError(new Error(`Stream closed with code ${ code }`));
              }
            },
            splitOutputLines: false,
          },
        };

        if (this.hasNamespaceSelected) {
          streamOptions.namespace = this.hasNamespaceSelected;
        }

        const streamArgs = ['--follow', '--timestamps', '--tail', '10000', this.containerId];

        this.streamProcess = this.ddClient.docker.cli.exec('logs', streamArgs, streamOptions);

        this.reconnectAttempts = 0;
<<<<<<< HEAD

        setTimeout(() => {
          if (this.waitingForInitialLogs && !this.hasReceivedLogs) {
            this.waitingForInitialLogs = false;
          }
        }, 500);


=======
>>>>>>> b45e3e8a
      } catch (error) {
        console.error('Error starting log stream:', error);

        this.waitingForInitialLogs = false;

        const errorMessages = {
          'No such container':  'Container not found. It may have been removed.',
          'permission denied':  'Permission denied. Check Docker access permissions.',
          'connection refused': 'Cannot connect to Docker. Is Docker running?',
        };

        const errorKey = Object.keys(errorMessages).find(key => error.message.includes(key));
        this.error = errorKey ? errorMessages[errorKey] : (error.message || this.t('containers.logs.fetchError'));
      }
    },
    stopStreaming() {
      if (this.streamProcess) {
        try {
          this.streamProcess.close();
        } catch (error) {
          console.error('Error stopping log stream:', error);
        }
        this.streamProcess = null;
      }
    },
    handleStreamError(error) {
      if (this.reconnectAttempts < this.maxReconnectAttempts && this.isContainerRunning) {
        this.reconnectAttempts++;
        const delay = Math.pow(2, this.reconnectAttempts - 1) * 1000;
        setTimeout(() => {
          this.startStreaming();
        }, delay);
      } else {
        this.error = 'Streaming error: ' + error.message + (this.reconnectAttempts >= this.maxReconnectAttempts ? ' (max retries exceeded)' : '');
      }
    },
    startContainerChecking() {
      this.containerCheckInterval = setInterval(() => {
        this.getContainerInfo();
      }, 30000);
    },
    stopContainerChecking() {
      if (this.containerCheckInterval) {
        clearInterval(this.containerCheckInterval);
        this.containerCheckInterval = null;
      }
    },
    async initializeTerminal() {
      this.isLoading = false;
      await this.$nextTick();
      if (this.$refs.terminalContainer) {
        this.terminal = new Terminal({
          theme: {
            background:    '#1a1a1a',
            foreground:    '#e0e0e0',
            cursor:        '#8be9fd',
            selection:     'rgba(139, 233, 253, 0.3)',
            black:         '#000000',
            red:           '#ff5555',
            green:         '#50fa7b',
            yellow:        '#f1fa8c',
            blue:          '#8be9fd',
            magenta:       '#ff79c6',
            cyan:          '#8be9fd',
            white:         '#f8f8f2',
            brightBlack:   '#6272a4',
            brightRed:     '#ff6e6e',
            brightGreen:   '#69ff94',
            brightYellow:  '#ffffa5',
            brightBlue:    '#d6acff',
            brightMagenta: '#ff92df',
            brightCyan:    '#a4ffff',
            brightWhite:   '#ffffff',
          },
          fontSize:     14,
          fontFamily:   '\'Courier New\', \'Monaco\', monospace',
          cursorBlink:  false,
          disableStdin: true,
          convertEol:   true,
          scrollback:   50000,
          wordWrap:     true,
        });

        this.fitAddon = new FitAddon();
        this.terminal.loadAddon(this.fitAddon);

        this.searchAddon = new SearchAddon();
        this.terminal.loadAddon(this.searchAddon);

        this.terminal.loadAddon(new WebLinksAddon((event, uri) => {
          event.preventDefault();
          window.open(uri, '_blank');
        }));

        this.terminal.open(this.$refs.terminalContainer);
        this.fitAddon.fit();

        this.terminal.write('\x1b[?25l');

        this.terminal.attachCustomKeyEventHandler((event) => {
          if (event.key === '/') {
            event.preventDefault();
            if (this.$refs.searchInput) {
              this.$refs.searchInput.focus();
              this.$refs.searchInput.select();
            }
            return false;
          }
          return true;
        });

        this.resizeHandler = () => {
          if (this.fitAddon) {
            this.fitAddon.fit();
          }
        };
        window.addEventListener('resize', this.resizeHandler);
      }
    },
    clearSearch() {
      this.searchTerm = '';
      if (this.searchAddon) {
        this.searchAddon.clearDecorations();
      }
      this.$nextTick(() => {
        if (this.$refs.searchInput) {
          this.$refs.searchInput.focus();
        }
      });
    },
    performSearch() {
      if (this.searchDebounceTimer) {
        clearTimeout(this.searchDebounceTimer);
      }

      this.searchDebounceTimer = setTimeout(() => {
        if (!this.searchAddon) return;

        this.searchAddon.clearDecorations();
        if (this.searchTerm) {
          try {
            this.searchAddon.findNext(this.searchTerm);
          } catch (error) {
            console.error('Search error:', error);
          }
        }
      }, 300);
    },
    searchNext() {
      if (!this.searchAddon || !this.searchTerm) return;
      this.executeSearch(() => this.searchAddon.findNext(this.searchTerm));
    },
    searchPrevious() {
      if (!this.searchAddon || !this.searchTerm) return;
      this.executeSearch(() => this.searchAddon.findPrevious(this.searchTerm));
    },
    executeSearch(searchFn) {
      try {
        searchFn();
      } catch (error) {
        console.error('Search error:', error);
      }
    },
    handleSearchKeydown(event) {
      if (event.key === 'Enter') {
        if (event.shiftKey) {
          this.searchPrevious();
        } else {
          this.searchNext();
        }
        event.preventDefault();
      } else if (event.key === 'Escape') {
        this.clearSearch();
        event.preventDefault();
      }
    },
    handleGlobalKeydown(event) {
      if (event.key === '/') {
        event.preventDefault();
        if (this.$refs.searchInput) {
          this.$refs.searchInput.focus();
          this.$refs.searchInput.select();
        }
      }
    },
  },
});
</script>

<style lang="scss" scoped>
@import '@xterm/xterm/css/xterm.css';

.container-logs {
  flex: 1;
  display: grid;
  grid-template-columns: 1fr auto;
  grid-template-rows: auto 1fr;
  grid-template-areas:
    "info search"
    "content content";
  gap: 1rem;
  padding: 1.25rem;
  overflow: hidden;
  min-height: 0;

  @media (max-width: 768px) {
    grid-template-columns: 1fr;
    grid-template-rows: auto auto 1fr;
    grid-template-areas:
      "info"
      "search"
      "content";
  }
}

.container-info {
  grid-area: info;
  display: flex;
  align-items: center;
  gap: 0.625rem;
  justify-self: start;
  padding-left: 0.625rem;

  .container-name {
    font-family: monospace;
    font-weight: bold;
    color: var(--primary);
  }
}

.content-state {
  grid-area: content;
  display: flex;
  justify-content: center;
  align-items: center;
  padding: 2.5rem;
}

.terminal-container {
  grid-area: content;
  border: 1px solid #444;
  border-radius: var(--border-radius);
  background: #1a1a1a;
  overflow: hidden;
  display: flex;
  flex-direction: column;

  &.terminal-hidden {
    visibility: hidden;
  }

  :deep(.xterm) {
    padding: 1rem;
    height: 100%;
  }

  :deep(.xterm-selection) {
    overflow: hidden;
  }
}

.search-widget {
  grid-area: search;
  display: flex;
  align-items: center;
  background: var(--nav-bg);
  border: 1px solid var(--border);
  border-radius: var(--border-radius);
  overflow: hidden;
  padding: 0 0.25rem;
  justify-self: end;

  button {
    &:focus-visible {
      outline: 1px solid var(--primary);
      outline-offset: -1px;
    }
  }
}

.search-icon {
  color: var(--muted);
  font-size: 14px;
  margin: 0 0.5rem;
}

.search-input {
  border: none;
  background: transparent;
  color: var(--body-text);
  font-size: 13px;
  padding: 0.375rem 0.625rem;
  min-width: 200px;
  font-family: var(--font-family-mono), monospace;
  height: 32px;
  outline: none;

  &::placeholder {
    color: var(--muted);
  }

  &:focus {
    background: var(--body-bg);
  }
}

.search-btn,
.search-close-btn {
  background: transparent;
  border: none;
  padding: 0.375rem 0.5rem;
  cursor: pointer;
  color: var(--muted);
  transition: all 0.2s ease;
  display: flex;
  align-items: center;
  justify-content: center;
  height: 32px;

  &:hover:not(:disabled) {
    background: var(--primary-hover-bg);
    color: var(--primary-text);
  }

  &:disabled {
    opacity: 0.3;
    cursor: not-allowed;
  }

  &:focus,
  &:active,
  &:focus-visible {
    box-shadow: none !important;
  }

  .icon {
    font-size: 12px;
  }
}

.search-btn {
  &:first-child {
    border-left: 1px solid var(--border);
  }
}
</style><|MERGE_RESOLUTION|>--- conflicted
+++ resolved
@@ -76,48 +76,28 @@
     </div>
 
     <loading-indicator
-<<<<<<< HEAD
         v-if="isLoading || waitingForInitialLogs"
         class="content-state"
         data-testid="loading-indicator"
-=======
-      v-if="isLoading"
-      class="content-state"
-      data-testid="loading-indicator"
->>>>>>> b45e3e8a
     >
       {{ t('containers.logs.loading') }}
     </loading-indicator>
 
     <banner
-<<<<<<< HEAD
         v-if="error && !waitingForInitialLogs"
         class="content-state"
         color="error"
         data-testid="error-message"
-=======
-      v-else-if="error"
-      class="content-state"
-      color="error"
-      data-testid="error-message"
->>>>>>> b45e3e8a
     >
       <span class="icon icon-info-circle icon-lg" />
       {{ error }}
     </banner>
 
     <div
-<<<<<<< HEAD
         v-if="!isLoading"
         ref="terminalContainer"
         :class="['terminal-container', { 'terminal-hidden': waitingForInitialLogs }]"
         data-testid="terminal"
-=======
-      v-else
-      ref="terminalContainer"
-      class="terminal-container"
-      data-testid="terminal"
->>>>>>> b45e3e8a
     />
   </div>
 </template>
@@ -313,7 +293,6 @@
         this.streamProcess = this.ddClient.docker.cli.exec('logs', streamArgs, streamOptions);
 
         this.reconnectAttempts = 0;
-<<<<<<< HEAD
 
         setTimeout(() => {
           if (this.waitingForInitialLogs && !this.hasReceivedLogs) {
@@ -321,9 +300,6 @@
           }
         }, 500);
 
-
-=======
->>>>>>> b45e3e8a
       } catch (error) {
         console.error('Error starting log stream:', error);
 
