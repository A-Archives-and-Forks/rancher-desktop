--- conflicted
+++ resolved
@@ -57,16 +57,12 @@
       ];
     }
   },
-<<<<<<< HEAD
-=======
-  computed: { ...mapGetters('preferences', ['getPreferences', 'isPreferencesDirty', 'hasError']) },
   beforeMount() {
     window.addEventListener('keydown', this.handleKeypress, true);
   },
   beforeDestroy() {
     window.removeEventListener('keydown', this.handleKeypress, true);
   },
->>>>>>> 9051f530
   methods:  {
     navChanged(tabName: string) {
       this.currentNavItem = tabName;
